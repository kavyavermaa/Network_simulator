import random
import networkx as nx
import matplotlib.pyplot as plt
from src.physical_layer import Hub, Connection
from src.data_link_layer import Switch, Device, parity_check, csma_cd, sliding_window

# Visualization function for network topology
def visualize_network(devices, connections, title="Network Topology"):
    G = nx.Graph()

    # Assign colors based on device types (Device - blue, Hub - green, Switch - red)
    for device in devices:
        if isinstance(device, Hub):
            color = "green"
        elif isinstance(device, Switch):
            color = "red"
        else:
            color = "blue"
        G.add_node(device.name, color=color)

    # Add edges for each connection (now explicitly using device1 and device2)
    for conn in connections:
        G.add_edge(conn.device1.name, conn.device2.name)

    # Set the color of each node
    colors = [G.nodes[n].get("color", "gray") for n in G.nodes]

    plt.figure(figsize=(8, 6))
    nx.draw(G, with_labels=True, node_color=colors, node_size=2000, font_size=10, edge_color="gray")
    plt.title(title)
    plt.show(block=False)  # Non-blocking display
    plt.pause(5)  # Pause for 2 seconds
    plt.close()  # Close the figure to allow the next one to appear

def test_extended_network():
    print("\n--- Testing Extended Network with Two Star Topologies ---")

    # Create two hubs
    hub1 = Hub("Hub1")
    hub2 = Hub("Hub2")
    
    # Create a switch to connect the two hubs
    switch = Switch("MainSwitch")

    
    # Create five end devices for each hub using the Device class
    devices1 = [Device(f"H1_D{i+1}", f"00:11:22:31:{1}{i+1:02}") for i in range(5)]  # Hub 1: 31
    devices2 = [Device(f"H2_D{i+1}", f"00:11:22:32:{2}{i+1:02}") for i in range(5)]  # Hub 2: 32


    # Manually add devices to the switch MAC address table
    for device in devices1:
       switch.mac_table[device.mac_address] = device  # Store Device object, not hub name

    for device in devices2: 
       switch.mac_table[device.mac_address] = device  # Store Device object, not hub name


    # Connect devices to their respective hubs
    for device in devices1:
        hub1.connect(device)
    
    for device in devices2:
        hub2.connect(device)

    # Now connect the two hubs to the switch
    connection_hub1_switch = Connection(hub1, switch)
    connection_hub2_switch = Connection(hub2, switch)

    # Add connections to the connection list
    connections = []
    for device1 in devices1:
        connections.append(Connection(device1, hub1))
    for device2 in devices2:
        connections.append(Connection(device2, hub2))
    
    connections.append(connection_hub1_switch)
    connections.append(connection_hub2_switch)

  


    print("\n--- Sending Actual Data After Learning Phase ---")
    # **Step 2:** Simulate data transmission from devices in both hubs
    for device in devices1:
        device.send_data(switch, devices2[0].mac_address, f"Data from {device.name}")

    for device in devices2:
        device.send_data(switch, devices1[0].mac_address, f"Data from {device.name}")

    # Calculate and report broadcast and collision domains
<<<<<<< HEAD
    broadcast_domains = 1  # One for each hub, plus switch creates a larger broadcast domain
    collision_domains = 2  # One for each switch
=======
    broadcast_domains = 2  # One for each hub, plus switch creates a larger broadcast domain
    collision_domains = 2 + len(devices1) + len(devices2)  # One for each hub and each end device connected to a switch
    
    # Simulate CSMA/CD communication
    print("\n--- Simulating CSMA/CD Communication ---")
    csma_cd(devices1[0], switch, devices2[0].mac_address, "Hello from H1 to H2")
>>>>>>> e45fd3c7

    print(f"\nTotal Broadcast Domains: {broadcast_domains}")
    print(f"Total Collision Domains: {collision_domains}")

    # Visualize the network
    visualize_network(
        [switch, hub1, hub2] + devices1 + devices2,
        connections,
        "Extended Network: Two Star Topologies with Hubs and Switch"
    )


# Main function to run the test
def main():
    test_extended_network()

if __name__ == "__main__":
    main()<|MERGE_RESOLUTION|>--- conflicted
+++ resolved
@@ -89,17 +89,12 @@
         device.send_data(switch, devices1[0].mac_address, f"Data from {device.name}")
 
     # Calculate and report broadcast and collision domains
-<<<<<<< HEAD
     broadcast_domains = 1  # One for each hub, plus switch creates a larger broadcast domain
-    collision_domains = 2  # One for each switch
-=======
-    broadcast_domains = 2  # One for each hub, plus switch creates a larger broadcast domain
-    collision_domains = 2 + len(devices1) + len(devices2)  # One for each hub and each end device connected to a switch
+    collision_domains = 2   # One for each hub and each end device connected to a switch
     
     # Simulate CSMA/CD communication
     print("\n--- Simulating CSMA/CD Communication ---")
     csma_cd(devices1[0], switch, devices2[0].mac_address, "Hello from H1 to H2")
->>>>>>> e45fd3c7
 
     print(f"\nTotal Broadcast Domains: {broadcast_domains}")
     print(f"Total Collision Domains: {collision_domains}")
